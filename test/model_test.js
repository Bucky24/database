const assert = require('assert');
const path = require('path');
const fs = require('fs');
const express = require('express');
const request = require('supertest');

const { Model, FIELD_META, FIELD_TYPE, ORDER } = require('../src/model');
const Connection = require('../src/connections');
const mysqlAuth = require('./db_mysql.json');
const postgresAuth = require('./db_postgres.json');

const cachePath = path.join(__dirname, 'cache_dir');

const assertThrows = async (fn, message) => {
    let error = null;
    try {
        await fn();
    } catch (e) {
        error = e;
    }
    
    assert(error !== null);
    if (message) {
        assert.strictEqual(error.message, message);
    }
}

describe('model', async () => {  
    const filePath = path.join(cachePath, "table.json");
    Connection.setLog(false);

    const connections = {
        'file': {
            setup: () => {
                return Connection.fileConnection(cachePath);
            },
            teardown: () => {
                if (fs.existsSync(cachePath)) {
                    fs.rmSync(cachePath, { recursive: true });
                }
            },
        },
        /*'mysql': {
            setup: () => {
                return Connection.mysqlConnection({
                    host: mysqlAuth.host,
                    username: mysqlAuth.username,
                    password: mysqlAuth.password,
                    database: mysqlAuth.database,
                });
            },
            teardown: async() => {
                const connection = Connection.getDefaultConnection();
                if (connection) {
                    try {
                        // try to drop all tables
                        const query = "SELECT concat('DROP TABLE IF EXISTS `', table_name, '`;') as `drop` FROM information_schema.tables WHERE table_schema = '" + mysqlAuth.database + "';"
                    
                        const tableDropStatements = await connection._query(query);

                        for (const dropStatement of tableDropStatements) {
                            await connection._query(dropStatement.drop);
                        }
                    } catch (err) {
                        console.error(err);
                    }
                    await connection.close();
                }
            }
        },
        'postgres': {
            setup: () => {
                return Connection.postgresConnection({
                    host: postgresAuth.host,
                    username: postgresAuth.username,
                    password: postgresAuth.password,
                    database: postgresAuth.database,
                    port: postgresAuth.port,
                });
            },
            teardown: async() => {
                const connection = Connection.getDefaultConnection();
                if (connection) {
                    try {
                        // try to drop all tables
                        const query = "SELECT concat('DROP TABLE IF EXISTS \"', tablename, '\";') as drop FROM pg_catalog.pg_tables WHERE schemaname = 'public';";
                    
                        const tableDropStatements = await connection._query(query);

                        for (const dropStatement of tableDropStatements.rows) {
                            await connection._query(dropStatement.drop);
                        }
                    } catch (err) {
                        console.error(err);
                    }
                    await connection.close();
                }
            }
        },*/
    };

    for (const connectionType in connections) {
        const connectionActions = connections[connectionType];
        describe(connectionType, async () => {

            beforeEach(async () => {
                const connection = await connectionActions.setup();
                Connection.setDefaultConnection(connection);
            });

            afterEach(async () => {
                await connectionActions.teardown();
                Connection.setDefaultConnection(null);
            });
        
            describe('setup', () => {
                it('should error when no default connection set', async () => {
                    Connection.setDefaultConnection(null);
                    await assertThrows(async () => {
                        const model = Model.create({
                            table: 'table',
                            fields: {},
                            version: 1,
                        });
                        await model.init();
                    }, "No default connection set");
                });

                it('should create a text field when no string size given', async () => {
                    const model = Model.create({
                        table: "table",
                        fields: {
                            foo: {
                                type: FIELD_TYPE.STRING,
                            },
                        },
                        version: 1,
                    });
                    await model.init();
                    await model.insert({
                        foo: 'sdfklsdjfdlskfjdflkfjsdlfksjfkdasl',
                    });
                });

                it('should create a varchar of a certain size when string size given', async () => {
                    const model = Model.create({
                        table: "table",
                        fields: {
                            foo: {
                                type: FIELD_TYPE.STRING,
                                size: 10,
                            },
                        },
                        version: 1,
                    });
                    await model.init();

                    await assertThrows(async () => {
                        await model.insert({
                            foo: 'sdfklsdjfdlskfjdflkfjsdlfksjfkdasl',
                        });
                    });

                    const id = await model.insert({
                        foo: 'foo',
                    });

                    await assertThrows(async () => {
                        await model.update(id, {
                            foo: 'sdfklsdjfdlskfjdflkfjsdlfksjfkdasl',
                        });
                    });
                });
            });
            
            describe('insert', () => {
                it('should prevent inserting a non existent field', async () => {
                    const model = Model.create({
                        table: "table",
                        fields: {},
                        version: 1,
                    });
                    await model.init();
                    await assertThrows(async () => {
                        await model.insert({
                            foo: 'bar',
                        });
                    }, "No such field 'foo'");
                });

                it('should prevent inserting if required field is missing', async () => {
                    const model = Model.create({
                        table: "table",
                        fields: {
                            foo: {
                                type: FIELD_TYPE.STRING,
                                meta: [FIELD_META.REQUIRED],
                            },
                        },
                        version: 1,
                    });
                    await model.init();
                    await assertThrows(async () => {
                        await model.insert({});
                    }, "Required field 'foo' not found");
                });

                it('should insert data as expected', async () => {
                    const model = Model.create({
                        table: "table", 
                        fields: {
                            foo: {
                                type: FIELD_TYPE.STRING,
                                meta: [FIELD_META.REQUIRED],
                            },
                            bar: {
                                type: FIELD_TYPE.STRING,
                            },
                        },
                        version: 1,
                    });
                    await model.init();
                    const id = await model.insert({
                        foo: 'bar',
                        bar: 'foo',
                    });

                    const content = await model.get(id);
                    assert.deepStrictEqual(content, {
                        id,
                        foo: 'bar',
                        bar: 'foo',
                    });
                });

                it('should insert json as expeced', async () => {
                    const model = Model.create({
                        table: "table",
                        fields: {
                            foo: {
                                type: FIELD_TYPE.JSON,
                            },
                        },
                        version: 1,
                    });
                    await model.init();
                    const id = await model.insert({
                        foo: { foo: 'bar' },
                    });

                    const content = await model.get(id);
                    assert.deepStrictEqual(content, {
                        id,
                        foo: { foo: 'bar' },
                    });
                });

                it('should silently discard any field that is not in the fields data', async () => {
                    const model = Model.create({
                        table: 'test_1',
                        fields: {
                            foo: {
                                type: FIELD_TYPE.INT,
                                meta: [FIELD_META.REQUIRED],
                            },
                            bar: {
                                type: FIELD_TYPE.STRING,
                            },
                        },
                        version: 1,
                    });
                    await model.init();
                    await model.insert({ foo: 1, bar: '1' });
            
                    // second model without bar, should return data without bar
                    const model2 = Model.create({
                        table: 'test_1',
                        fields: {
                            foo: {
                                type: FIELD_TYPE.INT,
                                meta: [FIELD_META.REQUIRED],
                            },
                        },
                        version: 2,
                    });

                    const result = await model2.search({});
            
                    assert.deepStrictEqual(result, [{ id: 1, foo: 1 }]);
                });
            });
            
            describe('get', () => {
                it('should be able to fetch data by id', async () => {
                    const model = Model.create({
                        table: "table",
                        fields: {
                            foo: {
                                type: FIELD_TYPE.STRING,
                                meta: [FIELD_META.REQUIRED],
                            },
                            bar: {
                                type: FIELD_TYPE.STRING,
                            },
                        },
                        version: 1,
                    });
                    await model.init();
                    await model.insert({
                        foo: 'bar',
                    });
                    
                    const data = await model.get(1);
                    assert.deepStrictEqual(data, {
                        id: 1,
                        foo: 'bar',
                        bar: null,
                    });
                });

                it('should retrieve json as expected', async () => {
                    const model = Model.create({
                        table: "table",
                        fields: {
                            foo: {
                                type: FIELD_TYPE.JSON,
                            },
                        },
                        version: 1,
                    });
                    await model.init();
                    const id = await model.insert({
                        foo: { foo: 'bar' },
                    });
                    const data = await model.get(1);
                    assert.deepStrictEqual(data, {
                        id,
                        foo: {foo: 'bar'},
                    });
                });

                it('should handle a string id', async () => {
                    const model = Model.create({
                        table: "table",
                        fields: {
                            foo: {
                                type: FIELD_TYPE.JSON,
                            },
                        },
                        version: 1,
                    });
                    await model.init();
                    const id = await model.insert({
                        foo: { foo: 'bar' },
                    });
                    const data = await model.get('1');
                    assert.deepStrictEqual(data, {
                        id,
                        foo: {foo: 'bar'},
                    });
                });
            });
            
            describe('search', () => {
                it('should return expected data', async () => {
                    const model = Model.create({
                        table: "table",
                        fields: {
                            foo: {
                                type: FIELD_TYPE.STRING,
                                meta: [FIELD_META.REQUIRED],
                            },
                            bar: {
                                type: FIELD_TYPE.STRING,
                            },
                        },
                        version: 1,
                    });
                    await model.init();
                    await model.insert({
                        foo: 'bar',
                        bar: 'baz',
                    });
                    await model.insert({
                        foo: 'bin',
                    });
                    
                    const data = await model.search({
                        foo: 'bar',
                    });
                    assert.deepStrictEqual(data, [{
                        id: 1,
                        foo: 'bar',
                        bar: 'baz',
                    }]);
                });
                
                it('should return data with null search', async () => {
                    const model = Model.create({
                        table: "table",
                        fields: {
                            foo: {
                                type: FIELD_TYPE.STRING,
                                meta: [FIELD_META.REQUIRED],
                            },
                            bar: {
                                type: FIELD_TYPE.STRING,
                            },
                        },
                        version: 1,
                    });
                    await model.init();
                    await model.insert({
                        foo: 'bar',
                        bar: 'baz',
                    });
                    await model.insert({
                        foo: 'bin',
                    });
                    
                    const data = await model.search({
                        bar: null,
                    });

                    assert.deepStrictEqual(data, [{
                        id: 2,
                        foo: 'bin',
                        bar: null,
                    }]);
                });

                it('should return json fields as expected', async () => {
                    it('should retrieve json as expected', async () => {
                        const model = Model.create({
                            table: "table", 
                            fields: {
                                foo: {
                                    type: FIELD_TYPE.JSON,
                                },
                                bar: {
                                    type: FIELD_TYPE.STRING,
                                },
                            },
                            version: 1,
                        });
                        await model.init();
                        await model.insert({
                            foo: { foo: 'bar' },
                            bar: '123',
                        });
                        await model.insert({
                            foo: { foo: 'bar2' },
                            bar: '123',
                        });
                        const data = await model.search({
                            bar: '123',
                        });
                        assert.deepStrictEqual(data, [
                            {
                                id: 1,
                                foo: {foo: 'bar'},
                                bar: '123',
                            },
                            {
                                id: 2,
                                foo: {foo: 'bar2'},
                                bar: '123',
                            },
                        ]);
                    });
                });

                it('should limit results as expected', async () => {
                    const model = Model.create({
                        table: "table",
                        fields: {
                            bar: {
                                type: FIELD_TYPE.INT,
                            },
                        },
                        version: 1,
                    });
                    await model.init();
                    for (let i=0;i<10;i++) {
                        await model.insert({ bar: i });
                    }
                    const data = await model.search({}, null, 3);
                    assert.equal(data.length, 3);
                    assert.deepStrictEqual(data, [
                        {
                            id: 1,
                            bar: 0,
                        },
                        {
                            id: 2,
                            bar: 1,
                        },
                        {
                            id: 3,
                            bar: 2,
                        },
                    ]);
                });

                it('should order the results as expected', async () => {
                    const model = Model.create({
                        table: "table", 
                        fields: {
                            bar: {
                                type: FIELD_TYPE.STRING,
                            },
                        },
                        version: 1,
                    });
                    await model.init();
                    await model.insert({ bar: 'arg_a' });
                    await model.insert({ bar: 'arg_b' });
                    await model.insert({ bar: 'arg_c' });
                    let data = await model.search({}, { bar: ORDER.DESC });
                    assert.deepStrictEqual(data, [
                        {
                            id: 3,
                            bar: 'arg_c',
                        },
                        {
                            id: 2,
                            bar: 'arg_b',
                        },
                        {
                            id: 1,
                            bar: 'arg_a',
                        },
                    ]);

                    data = await model.search({}, { bar: ORDER.ASC });
                    assert.deepStrictEqual(data, [
                        {
                            id: 1,
                            bar: 'arg_a',
                        },
                        {
                            id: 2,
                            bar: 'arg_b',
                        },
                        {
                            id: 3,
                            bar: 'arg_c',
                        },
                    ]);
                });

                it('should search for multiple values in a field', async () => {
                    const model = Model.create({
                        table: "table", 
                        fields: {
                            bar: {
                                type: FIELD_TYPE.STRING,
                            },
                        },
                        version: 1,
                    });
                    await model.init();
                    await model.insert({ bar: 'arg_a' });
                    await model.insert({ bar: 'arg_b' });
                    await model.insert({ bar: 'arg_c' });
                    let data = await model.search({ bar: ['arg_a', 'arg_c'] });
                    assert.deepStrictEqual(data, [
                        {
                            id: 1,
                            bar: 'arg_a',
                        },
                        {
                            id: 3,
                            bar: 'arg_c',
                        },
                    ]);
                });

                it('should equate false with null or zero', async () => {
                    const model = Model.create({
                        table: "table", 
                        fields: {
                            bar: {
                                type: FIELD_TYPE.BOOLEAN,
                            },
                            foo: {
                                type: FIELD_TYPE.STRING,
                            },
                        },
                        version: 1,
                    });
                    await model.init();
                    await model.insert({ foo: 'foo' });
                    await model.insert({ bar: true });
                    await model.insert({ bar: false });

                    let data = await model.search({ bar: false });
                    console.log(data);
                    assert.deepStrictEqual(data, [
                        {
                            id: 1,
                            bar: false,
                            foo: 'foo',
                        },
                        {
                            id: 3,
                            bar: false,
                            foo: null,
                        },
                    ]);
                });

                it('should respect the offset in results', async () => {
                    const model = Model.create({
                        table: "table", 
                        fields: {
                            bar: {
                                type: FIELD_TYPE.BOOLEAN,
                            },
                            foo: {
                                type: FIELD_TYPE.STRING,
                            },
                        },
                        version: 1,
                    });
                    await model.init();
                    await model.insert({ foo: 'foo1' });
                    await model.insert({ foo: 'foo2' });
                    await model.insert({ foo: 'foo3' });

                    const rows = await model.search({}, null, 50, 2);
                    assert.equal(rows.length, 1);
                    assert.equal(rows[0]['foo'], 'foo3');
                });
            });
            
            describe('update', () => {
                let model;

                beforeEach(async () => {
                    model = Model.create({
                        table: "table",
                        fields: {
                            foo: {
                                type: FIELD_TYPE.STRING,
                                meta: [FIELD_META.REQUIRED],
                            },
                            bar: {
                                type: FIELD_TYPE.JSON,
                            },
                        },
                        version: 1,
                    });
                    await model.init();
                    
                    await model.insert({
                        foo: 'bar',
                        bar: { foo: 'bar' },
                    });
                });
                    
                it('should fail to update a nonexistent field', async () => {
                    let data = await model.get(1);
                    assert.deepStrictEqual(data, {
                        id: 1,
                        foo: 'bar',
                        bar: { foo: 'bar' },
                    });
                    
                    await assertThrows(async () => {
                        await model.update(1, { bad_field: 'foo' });
                    }, "No such field 'bad_field'");
                });
                
                it('should fail to unset a required field', async () => {
                    let data = await model.get(1);
                    assert.deepStrictEqual(data, {
                        id: 1,
                        foo: 'bar',
                        bar: { foo: 'bar' },
                    });
                    
                    await assertThrows(async () => {
                        await model.update(1, { foo: null });
                    }, "Field 'foo' cannot be set to null");
                });

                it('should update a json field', async () => {
                    let data = await model.get(1);
                    assert.deepStrictEqual(data, {
                        id: 1,
                        foo: 'bar',
                        bar: { foo: 'bar' },
                    });

                    await model.update(1, { bar: { foo: 'bar2' }});

                    data = await model.get(1);
                    assert.deepStrictEqual(data, {
                        id: 1,
                        foo: 'bar',
                        bar: { foo: 'bar2' },
                    });
                });

                it('should update data to new value as expected', async () => {
                    let data = await model.get(1);
                    assert.deepStrictEqual(data, {
                        id: 1,
                        foo: 'bar',
                        bar: { foo: 'bar' },
                    });
                    
                    await model.update(1, { bar: { foo: 'baz' }, foo: 'boo' });
                    data = await model.get(1);
                    assert.deepStrictEqual(data, {
                        id: 1,
                        foo: 'boo',
                        bar: { foo: 'baz' },
                    });
                });
                
                it('should remove value if set to null', async () => {
                    let data = await model.get(1);
                    assert.deepStrictEqual(data, {
                        id: 1,
                        foo: 'bar',
                        bar: { foo: 'bar' },
                    });
                    
                    await model.update(1, { bar: null });
                    data = await model.get(1);
                    assert.deepStrictEqual(data, {
                        id: 1,
                        foo: 'bar',
                        bar: null,
                    });
                });

                it('should update data with a string id', async () => {
                    let data = await model.get(1);
                    assert.deepStrictEqual(data, {
                        id: 1,
                        foo: 'bar',
                        bar: { foo: 'bar' },
                    });
                    
                    await model.update('1', { foo: 'boo' });
                    data = await model.get(1);
                    assert.deepStrictEqual(data, {
                        id: 1,
                        foo: 'boo',
                        bar: { foo: 'bar' },
                    });
                });
            });
            
            describe('delete', () => {
                let model;
                let id1;
                let id2;

                beforeEach(async () => {
                    model = Model.create({
                        table: "table",
                        fields: {
                            foo: {
                                type: FIELD_TYPE.STRING,
                                meta: [FIELD_META.REQUIRED],
                            },
                            bar: {
                                type: FIELD_TYPE.STRING,
                            },
                        },
                        version: 1,
                    });
                    await model.init();
                    
                    id1 = await model.insert({
                        foo: 'bar',
                        bar: 'baz',
                    });
                    id2 = await model.insert({
                        foo: 'foo',
                        bar: 'bar',
                    });
                });
                
                it('should remove row as expected', async () => {
                    await model.delete(id1);
                    let data = await model.get(id1);
                    assert(data === null);
                    data = await model.get(id2);
                    assert.deepStrictEqual(data, {
                        id: id2,
                        foo: 'foo',
                        bar: 'bar',
                    });
                });
                
                it('should do nothing if non existent id given', async () => {
                    await model.delete(5000);
                    let data = await model.get(id1);
                    assert.deepStrictEqual(data, {
                        id: id1,
                        foo: 'bar',
                        bar: 'baz',
                    });
                    data = await model.get(id2);
                    assert.deepStrictEqual(data, {
                        id: id2,
                        foo: 'foo',
                        bar: 'bar',
                    });
                });

                it('should delete with a string id', async () => {
                    await model.delete(`${id1}`);
                    let data = await model.get(id1);
                    assert(data === null);
                    data = await model.get(id2);
                    assert.deepStrictEqual(data, {
                        id: id2,
                        foo: 'foo',
                        bar: 'bar',
                    });
                });
            });

            describe('filterForExport', () => {
                it('should filter fields as expected', async () => {
                    const model = Model.create({
                        table: "table",
                        fields: {
                            foo: {
                                type: FIELD_TYPE.STRING,
                                meta: [FIELD_META.REQUIRED],
                            },
                            bar: {
                                type: FIELD_TYPE.STRING,
                                meta: [FIELD_META.FILTERED],
                            },
                        },
                        version: 1,
                    });
                    
                    const result = model.filterForExport({ foo: 'foo', bar: 'bar' });
                    assert.deepStrictEqual(result, { foo: 'foo' }); 
                });

                it('should not change result if no filtered fields', async () => {
                    const model = Model.create({
                        table: "table",
                        fields: {
                            foo: {
                                type: FIELD_TYPE.STRING,
                                meta: [FIELD_META.REQUIRED],
                            },
                            bar: {
                                type: FIELD_TYPE.STRING,
                            },
                        },
                        version: 1,
                    });
                    
                    const result = model.filterForExport({ foo: 'foo', bar: 'bar' });
                    assert.deepStrictEqual(result, { foo: 'foo', bar: 'bar' }); 
                });
            });

            describe('version conflict', () => {
                it('should handle adding new fields', async () => {
                    const model = Model.create({
                        table: "table",
                        fields: {
                            foo: {
                                type: FIELD_TYPE.STRING,
                                meta: [FIELD_META.REQUIRED],
                            },
                            bar: {
                                type: FIELD_TYPE.JSON,
                            },
                        },
                        version: 1,
                    });
                    const newModel = Model.create({
                        table: 'table',
                        fields: {
                            foo: {
                                type: FIELD_TYPE.STRING,
                                meta: [FIELD_META.REQUIRED],
                            },
                            bar: {
                                type: FIELD_TYPE.JSON,
                            },
                            second_field: {
                                type: FIELD_TYPE.INT,
                                meta: [FIELD_META.REQUIRED],
                            },
                            third_field: {
                                type: FIELD_TYPE.STRING,
                            },
                        },
                        version: 2,
                    });
        
                    await model.init();
                    await newModel.init();

                    await newModel.insert({
                        foo: 'bar',
                        second_field: 5,
                    });

                    const rows = await newModel.search();
                    assert.deepStrictEqual(rows, [
                        {
                            foo: 'bar',
                            bar: null,
                            second_field: 5,
                            third_field: null,
                            id: 1,
                        },
                    ]);
                });
            });

<<<<<<< HEAD
            describe('count', async () => {
                it('should return count of items matching', async () => {
                    const model = Model.create({
                        table: "table",
                        fields: {
                            foo: {
                                type: FIELD_TYPE.STRING,
                                meta: [FIELD_META.REQUIRED],
                            },
                        },
                        version: 1,
                    });
                    await model.init();
                    await model.insert({
                        foo: 'bar',
                    });
                    await model.insert({
                        foo: 'bar',
                    });
                    await model.insert({
                        foo: 'baz',
                    });

                    const count = await model.count({
                        foo: 'bar',
                    });

                    assert.equal(count, 2);
=======
            describe('createCrudApis', async () => {
                let server = null;
                let model;
                let middlewareCalled = false;

                beforeEach(async () => {
                    server = express();
                    server.use(express.json());
                    middlewareCalled = false;

                    model = new Model("table", {
                        foo: {
                            type: FIELD_TYPE.STRING,
                        },
                        bar: {
                            type: FIELD_TYPE.INT,
                        },
                    }, 1);
                    await model.init();
                    await model.insert({
                        foo: 'bar',
                        bar: 5,
                    });
                    await model.insert({
                        foo: 'baz',
                        bar: 10,
                    });

                    model.createCrudApis(server, {
                        middleware: (req, res, next) => {
                            middlewareCalled = true;
                            next();
                        }
                    });
                });

                it('should return all objects when using the GET / api', async () => {
                    const response = await request(server).get('/table');

                    assert.deepEqual(response.body, [
                        { id: 1, foo: 'bar', bar: 5 },
                        { id: 2, foo: 'baz', bar: 10 },
                    ]);
                    assert.equal(middlewareCalled, true);
                });

                it('should return a specific object when using the GET /:id api', async () => {
                    const response = await request(server).get('/table/1');

                    assert.deepEqual(response.body, { id: 1, foo: 'bar', bar: 5 });
                    assert.equal(middlewareCalled, true);
                });

                it('should return a 404 when using the GET /:id api on a non existing id', async () => {
                    const response = await request(server).get('/table/10');

                    assert.equal(response.status, 404);
                    assert.deepEqual(response.body, {});
                    assert.equal(middlewareCalled, true);
                });

                it('should update an object when using the PUT /:id api', async () => {
                    let response = await request(server).put('/table/1')
                        .send({
                            foo: 'baz',
                            bar: 10,
                        });
                    assert.equal(middlewareCalled, true);

                    assert.deepEqual(response.body, { id: 1, foo: 'baz', bar: 10 });

                    response = await request(server).get('/table/1');

                    assert.deepEqual(response.body, { id: 1, foo: 'baz', bar: 10 });
                });

                it('should create an object when using the POST api', async () => {
                    let response = await request(server).post('/table')
                        .send({
                            foo: 'mytest',
                            bar: 1000,
                        });
                    assert.equal(middlewareCalled, true);

                    const id = response.body.id;

                    assert.deepEqual(response.body, { id, foo: 'mytest', bar: 1000 });

                    response = await request(server).get('/table/' + id);

                    assert.deepEqual(response.body, { id, foo: 'mytest', bar: 1000 });
                });

                it('should delete an object when using the DELETE /:id api', async () => {
                    let response = await request(server).delete('/table/1');
                    assert.equal(middlewareCalled, true);

                    assert.deepEqual(response.body, { id: 1 });

                    response = await request(server).get('/table/1');

                    assert.equal(response.status, 404);
                    assert.deepEqual(response.body, {});
>>>>>>> f562adfe
                });
            });
        });
    }

    describe('file specific', async () => {
        beforeEach(async () => {
            const connection = await Connection.fileConnection(cachePath);
            Connection.setDefaultConnection(connection);
        });

        afterEach(() => {
            if (fs.existsSync(cachePath)) {
                fs.rmSync(cachePath, { recursive: true });
            }
            Connection.setDefaultConnection(null);
        });

        describe('cache', () => {
            it('should create expected cache file', async () => {
                const model = Model.create({
                    table: "table",
                    fields: {},
                    version: 1,
                });
                await model.init();
                assert(fs.existsSync(filePath));
            });
        });
    });
});<|MERGE_RESOLUTION|>--- conflicted
+++ resolved
@@ -925,7 +925,6 @@
                 });
             });
 
-<<<<<<< HEAD
             describe('count', async () => {
                 it('should return count of items matching', async () => {
                     const model = Model.create({
@@ -954,7 +953,9 @@
                     });
 
                     assert.equal(count, 2);
-=======
+                });
+            });
+
             describe('createCrudApis', async () => {
                 let server = null;
                 let model;
@@ -965,14 +966,18 @@
                     server.use(express.json());
                     middlewareCalled = false;
 
-                    model = new Model("table", {
-                        foo: {
-                            type: FIELD_TYPE.STRING,
-                        },
-                        bar: {
-                            type: FIELD_TYPE.INT,
-                        },
-                    }, 1);
+                    model = Model.create({
+                        table: "table",
+                        fields: {
+                            foo: {
+                                type: FIELD_TYPE.STRING,
+                            },
+                            bar: {
+                                type: FIELD_TYPE.INT,
+                            },
+                        },
+                        version: 1,
+                    });
                     await model.init();
                     await model.insert({
                         foo: 'bar',
@@ -1058,7 +1063,6 @@
 
                     assert.equal(response.status, 404);
                     assert.deepEqual(response.body, {});
->>>>>>> f562adfe
                 });
             });
         });
